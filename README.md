# Tacho Bridge Application

<<<<<<< HEAD
The application is designed for use with the flespi platform. Communication with the server is organized through an MQTT channel 'tacho-bridge' that must be created in the user's account. Each card is should be represented in flespi as a separate device of type 'Tacho Bridge Card'.
=======
![Tacho Bridge Application](src/assets/logo.svg "Tacho Bridge Application")

The application is designed for use with the flespi platform. Communication with the server is organized through an MQTT channel that must be created in the user's account. For each card, objects in the form of company cards must be created.
>>>>>>> 44b89d9e

## Specifications

Project uses [Tauri framework](https://tauri.app/) = [Rust](https://www.rust-lang.org/) + [Typescript](https://www.typescriptlang.org/) + [Vue 3](https://vuejs.org/) + [Quasar](https://quasar.dev/)

Quasar will be used as an interface, buttons, menu, etc. It was decided to abandon the native solution offered by Tauri due to possible difficulties with adaptation on different OS, and this will also facilitate the implementation of a mobile interface if required. Also, the native interface requires a bunch of imports that are already in Quasar.

## Getting started

Firstly it is needed to install [Rust](https://tauri.app/v1/guides/getting-started/prerequisites).

Init project from the root directory

```
npm install
```

Then it is needed fetch Cargo dependeces from the rust directory

```
cd src-tauri
cargo fetch
```

run project

```
npm run tauri dev
```

Build

```
npm run tauri build
```

Cargo can be updated only from the ./src-tauri directory

```
cargo update
```

## Icon generating & customizing

The project stores icons in a directory: **src-tauri/icons**

[Detailed description of icon generation and their characteristics from Tauri](https://tauri.app/v1/guides/features/icons/)

Tauri has a very convenient and super-simple tool for generating all the necessary icons for an application. What you need to do:

1. Upload a PNG image with a transparent background to the image directory "**src-tauri/icons**". The resolution should be **1024x1024**, this is the maximum icon size for MacOS, so that everything is displayed beautifully.
2. Run the Tool for generating icons from the <u>root of the project</u>:

```
npm run tauri icon src-tauri/icons/app-icon.png
```

**That's it. All the necessary icons of all sizes for all platforms will be generated.**

## Card connection states

![Online](src/assets/credit_card_30dp_GREEN.svg "Online") Online connection to the server (OK)

![Connected](src/assets/credit_card_30dp_GRAY.svg "Connected") Physical connection to the computer (OK). *It is needed to check server address in the App config*

![Disconnected](src/assets/credit_card_off_30dp_GRAY.svg "Disconnected") Has no physical connection to the computer and there is no connection to the server (Not OK). *Need to check everything :(*

## License
[MIT](LICENSE) license.<|MERGE_RESOLUTION|>--- conflicted
+++ resolved
@@ -1,12 +1,8 @@
 # Tacho Bridge Application
 
-<<<<<<< HEAD
+![Tacho Bridge Application](src/assets/logo.svg 'Tacho Bridge Application')
+
 The application is designed for use with the flespi platform. Communication with the server is organized through an MQTT channel 'tacho-bridge' that must be created in the user's account. Each card is should be represented in flespi as a separate device of type 'Tacho Bridge Card'.
-=======
-![Tacho Bridge Application](src/assets/logo.svg "Tacho Bridge Application")
-
-The application is designed for use with the flespi platform. Communication with the server is organized through an MQTT channel that must be created in the user's account. For each card, objects in the form of company cards must be created.
->>>>>>> 44b89d9e
 
 ## Specifications
 
@@ -68,11 +64,12 @@
 
 ## Card connection states
 
-![Online](src/assets/credit_card_30dp_GREEN.svg "Online") Online connection to the server (OK)
+![Online](src/assets/credit_card_30dp_GREEN.svg 'Online') Online connection to the server (OK)
 
-![Connected](src/assets/credit_card_30dp_GRAY.svg "Connected") Physical connection to the computer (OK). *It is needed to check server address in the App config*
+![Connected](src/assets/credit_card_30dp_GRAY.svg 'Connected') Physical connection to the computer (OK). _It is needed to check server address in the App config_
 
-![Disconnected](src/assets/credit_card_off_30dp_GRAY.svg "Disconnected") Has no physical connection to the computer and there is no connection to the server (Not OK). *Need to check everything :(*
+![Disconnected](src/assets/credit_card_off_30dp_GRAY.svg 'Disconnected') Has no physical connection to the computer and there is no connection to the server (Not OK). _Need to check everything :(_
 
 ## License
+
 [MIT](LICENSE) license.